--- conflicted
+++ resolved
@@ -35,13 +35,8 @@
 	"sync/atomic"
 	"time"
 
-<<<<<<< HEAD
+	s2prometheus "prometheus-singlestore-adapter/pkg/singlestore"
 	"github.com/prometheus/prometheus/model/labels"
-
-	pgprometheus "prometheus-singlestore-adapter/pkg/singlestore"
-=======
-	s2prometheus "prometheus-singlestore-adapter/pkg/singlestore"
->>>>>>> 5a807372
 
 	"github.com/gogo/protobuf/proto"
 	"github.com/golang/snappy"
@@ -146,7 +141,7 @@
 	}
 
 	engine := promql.NewEngine(engineOpts)
-	querier := pgprometheus.NewQuerier(0, 0, reader, labels.EmptyLabels(), []*labels.Matcher{})
+	querier := s2prometheus.NewQuerier(0, 0, reader, labels.EmptyLabels(), []*labels.Matcher{})
 
 	http.HandleFunc("/query", func(w http.ResponseWriter, r *http.Request) {
 		query := r.URL.Query().Get("query")
@@ -346,23 +341,10 @@
 	return "noopWriter"
 }
 
-<<<<<<< HEAD
 func buildClients(cfg *config) (writer, reader.Reader) {
-	pgClient := pgprometheus.NewClient(&cfg.pgPrometheusConfig)
-	if pgClient.ReadOnly() {
-		return &noOpWriter{}, pgClient
-=======
-type reader interface {
-	Read(req *prompb.ReadRequest) (*prompb.ReadResponse, error)
-	Name() string
-	HealthCheck() error
-}
-
-func buildClients(cfg *config) (writer, reader) {
 	s2Client := s2prometheus.NewClient(&cfg.s2PrometheusConfig)
 	if s2Client.ReadOnly() {
 		return &noOpWriter{}, s2Client
->>>>>>> 5a807372
 	}
 	return s2Client, s2Client
 }
